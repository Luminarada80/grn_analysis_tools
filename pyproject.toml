--- conflicted
+++ resolved
@@ -4,11 +4,7 @@
 
 [project]
 name = "grn_analysis_tools"
-<<<<<<< HEAD
-version = "0.1.0"
-=======
 version = "0.0.9"
->>>>>>> d70eb8d9
 description = "A package with helper functions for analyzing gene regulatory network inference methods"
 requires-python = ">=3.8"
 authors = [{ name = "Eric Moeller", email = "luminarada80@gmail.com" }]