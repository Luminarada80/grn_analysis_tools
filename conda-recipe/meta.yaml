package:
  name: grn_analysis_tools
<<<<<<< HEAD
  version: 0.1.0
=======
  version: 0.0.9
>>>>>>> d70eb8d9

source:
  git_url: https://github.com/Luminarada80/grn_analysis_tools.git
  git_rev: main

build:
  noarch: python
  number: 0
  script: python -m pip install --no-deps --ignore-installed .

channels:
  - conda-forge
  - defaults

requirements:
  host:
    - python >=3.10,<3.13.0
    - pip
    - hatchling
  run:
    - python >=3.10
    - pandas >=2.0.3
    - matplotlib >=3.8.0
    - numpy >=1.24.3
    - scikit-learn

about:
  home: https://github.com/Luminarada80/grn_analysis_tools
  license: MIT
  description: |
    A package with helper functions for analyzing gene regulatory network inference methods
  dev_url: https://github.com/Luminarada80/grn_analysis_tools
  doc_source_url: https://github.com/Luminarada80/grn_analysis_tools/blob/main/README.md

  extra:
    recipe-maintainers:
      - Luminarada80<|MERGE_RESOLUTION|>--- conflicted
+++ resolved
@@ -1,10 +1,6 @@
 package:
   name: grn_analysis_tools
-<<<<<<< HEAD
-  version: 0.1.0
-=======
   version: 0.0.9
->>>>>>> d70eb8d9
 
 source:
   git_url: https://github.com/Luminarada80/grn_analysis_tools.git
